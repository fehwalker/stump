--- conflicted
+++ resolved
@@ -36,17 +36,11 @@
   "sqlite",
   "mocking"
 ], default-features = false }
-<<<<<<< HEAD
 rand = "0.8.5"
-reqwest = { version = "0.11.22", default-features = false, features = [ "json", "rustls-tls" ] }
-serde = { version = "1.0.193", features = ["derive"] }
-serde_json = "1.0.108"
-simple_crypt = "0.2.3"
-=======
 reqwest = { version = "0.12.3", default-features = false, features = [ "json", "rustls-tls" ] }
 serde = { version = "1.0.197", features = ["derive"] }
 serde_json = "1.0.115"
->>>>>>> 4beb7b39
+simple_crypt = "0.2.3"
 specta = "1.0.5"
 tempfile = "3.10.1"
 thiserror = "1.0.58"
