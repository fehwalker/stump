--- conflicted
+++ resolved
@@ -24,12 +24,8 @@
 hyper = "0.14.27"
 jsonwebtoken = "9.3.0"
 linemux = { git = "https://github.com/jmagnuson/linemux.git", rev = "acaafc602afac5d7a9cd3e087dafc937cac1e364" }
-<<<<<<< HEAD
-local-ip-address = "0.6.1"
+local-ip-address = "0.6.2"
 once_cell = { workspace = true }
-=======
-local-ip-address = "0.6.2"
->>>>>>> 7f734316
 prisma-client-rust = { workspace = true }
 rand = "0.8.5"
 reqwest = { workspace = true }
