{
	"underConstruction": {
		"heading": "C'est embarrassant",
		"message": "Vous êtes tombé sur une page qui est encore en cours de développement. J'aimerais vous la montrer, mais elle n'est pas encore tout à fait prête.",
		"homeLink": "Aller à l'accueil",
		"githubLink": "Voir le ticket GitHub"
	},
	"authScene": {
		"claimHeading": "Initialisez votre serveur",
		"claimText": "Ce serveur Stump n'est pas initialisé. Utilisez le formulaire ci-dessous pour créer votre compte. Une fois créé, vous aurez un accès complet à toutes les fonctionnalités du serveur.",
		"form": {
			"validation": {
				"missingUsername": "Le nom d'utilisateur est requis",
				"missingPassword": "Le mot de passe est requis"
			},
			"labels": {
				"username": "Nom d'utilisateur",
				"password": "Mot de passe"
			},
			"buttons": {
				"createAccount": "Créer un compte",
				"login": "S'identifier"
			}
		},
		"toasts": {
			"loggingIn": "Connexion en cours...",
			"loggedIn": "Nous sommes heureux de vous revoir !",
			"loggedInFirstTime": "Bienvenue !",
			"registering": "Enregistrement en cours...",
			"registered": "Enregistré !",
			"loginFailed": "Échec de la connexion. Veuillez réessayer",
			"registrationFailed": "Échec de l'inscription. Veuillez réessayer"
		}
	},
	"adminLibrarySidebar": {
		"libraryConfiguration": {
			"heading": "Configuration de la bibliothèque",
			"subtitleCreating": "Un aperçu de votre nouvelle bibliothèque sera affiché ci-dessous",
			"subtitleEditing": "Un aperçu des modifications de votre bibliothèque sera affiché ci-dessous"
		}
	},
	"bookOverviewScene": {
		"fileInformation": {
			"heading": "Informations sur le fichier",
			"labels": {
				"fileSize": "Taille du fichier",
				"fileType": "Type de fichier",
				"fileLocation": "Emplacement du fichier",
				"fileChecksum": "Somme de contrôle"
			}
		},
		"nextInSeries": "Suivant dans la série"
	},
	"createBookClubScene": {
		"heading": "Créer un nouveau Club de Lecture",
		"subtitle": "Vous pouvez créer un club de lecture privé en sélectionnant des membres, ou le rendre public pour tous sur le serveur",
		"form": {
			"name": {
				"label": "Nom",
				"placeholder": "Mon club de lecture",
				"description": "Le nom de votre club de lecture"
			},
			"description": {
				"label": "Description",
				"placeholder": "Un club de fans sur \"Notre Drapeau signifie la Mort\". Nous lisons des fictions sur la piraterie au gré de nos envies",
				"description": "Une courte description facultative de votre club de lecture"
			},
			"is_private": {
				"label": "Club privé",
				"description": "Si activée, seuls les utilisateurs que vous invitez pourront rejoindre votre club de lecture"
			},
			"member_role_spec": {
				"heading": "Mappage des rôles personnalisé",
				"subtitle": [
					"You can create custom names for the roles in your book club. For example, you could rename the 'Member' role to 'Crewmate', or 'Creator' to 'Captain'. If you don't want to use custom names, you can leave these fields blank and the default names will be used instead. For more information about roles, refer to the",
					"documentation"
				],
				"member": {
					"label": "Membre",
					"placeholder": "Membre",
					"description": "Le nom du rôle par défaut pour votre club de lecture"
				},
				"moderator": {
					"label": "Modérateur",
					"placeholder": "Modérateur",
					"description": "Le nom du rôle de modérateur pour votre club de lecture"
				},
				"admin": {
					"label": "Administrateur",
					"placeholder": "Administrateur",
					"description": "Le nom du rôle d'administrateur de votre club de lecture"
				},
				"creator": {
					"label": "Créateur",
					"placeholder": "Créateur",
					"description": "Le nom du rôle de créateur de votre club de lecture. C'est vous !"
				}
			},
			"creator_preferences": {
				"heading": "Your membership preferences",
				"subtitle": "Some preferences for your membership in the book club. These can be changed at any time from the book club settings page",
				"creator_display_name": {
					"label": "Nom affiché",
					"placeholder": "oromei",
					"description": "Un nom affiché facultatif pour votre adhésion au club de lecture. Si défini, celui-ci prend la priorité sur votre nom d'utilisateur"
				},
				"creator_hide_progress": {
					"label": "Masquer la progression",
					"description": "Si activée, votre progression de lecture sera cachée aux autres membres du club"
				}
			},
			"submit": "Créer un Club de Lecture"
		}
	},
	"createLibraryScene": {
		"heading": "Créer une nouvelle bibliothèque",
		"subtitle": "Les bibliothèques sont utilisées pour regrouper vos livres. Si vous souhaitez en savoir plus sur les bibliothèques et leur fonctionnement, consultez la",
		"subtitleLink": "documentation correspondante",
		"form": {
			"labels": {
				"libraryName": "Nom",
				"libraryPath": "Chemin d'accès",
				"libraryPathDescription": "Le chemin d'accès à la bibliothèque tel qu'il existe sur votre serveur",
				"libraryDescription": "Description",
				"libraryTags": "Étiquettes"
			},
			"buttons": {
				"confirm": "Créer la bibliothèque"
			}
		}
	},
	"librarySettingsScene": {
		"heading": "Gérer la Bibliothèque",
		"subtitle": "Mettez à jour les détails ou la configuration de votre bibliothèque, modifiez les règles d'accès ou scannez des fichiers. Si vous voulez une mise à jour sur les bibliothèques et comment elles fonctionnent, consultez la",
		"subtitleLink": "documentation correspondante",
		"form": {
			"labels": {
				"libraryName": "Nom",
				"libraryPath": "Chemin d'accès",
				"libraryPathDescription": "Le chemin d'accès à la bibliothèque tel qu'il existe sur votre serveur",
				"libraryDescription": "Description",
				"libraryTags": "Étiquettes"
			},
			"buttons": {
				"confirm": "Enregistrer les modifications"
			}
		}
	},
	"errorScene": {
		"heading": "lol, oups",
		"message": "Une erreur s'est produite :",
		"buttons": {
			"report": "Signaler un bug",
			"copy": "Copier les détails de l'erreur",
			"goHome": "Aller à la page d'accueil"
		}
	},
	"homeScene": {
		"continueReading": {
			"title": "Continuer la lecture",
			"emptyState": {
				"heading": "Aucun livre à afficher",
				"message": "Tous les livres que vous lisez actuellement apparaîtront ici"
			}
		},
		"recentlyAddedSeries": {
			"title": "Séries récemment ajoutées",
			"emptyState": {
				"heading": "Aucune série à afficher",
				"message": "Toutes les séries que vous ajoutez à vos bibliothèques apparaîtront ici"
			}
		},
		"recentlyAddedBooks": {
			"title": "Livres récemment ajoutés",
			"emptyState": {
				"heading": "Aucun livre à afficher",
				"message": "Tous les livres que vous ajoutez à vos bibliothèques apparaîtront ici"
			}
		}
	},
	"seriesOverviewScene": {
		"buttons": {
			"continueReading": "Continuer la lecture",
			"downloadSeries": "Télécharger la série"
		}
	},
	"userSmartListsScene": {
		"heading": "Listes intelligentes",
		"subtitle": "Vos recherches et filtres favoris sauvegardés pour un accès facile",
		"searchPlaceholder": "Filtrer les listes intelligentes",
		"buttons": {
			"createSmartList": "Créer une liste intelligente"
		},
		"list": {
			"emptyState": {
				"heading": "Aucune liste intelligente à afficher",
				"noListsMessage": "Créez une liste intelligente pour commencer",
				"noMatchesMessage": "Essayez de modifier votre recherche"
			},
			"card": {
				"meta": {
					"figures": {
						"books": "livre",
						"series": "séries",
						"library": "bibliothèque"
					},
					"matches": "Correspondances"
				}
			}
		}
	},
	"userSmartListScene": {
		"navigation": {
			"items": "Éléments",
			"settings": "Paramètres"
		},
		"layout": {
			"missingIdError": "Cette scène nécessite un ID dans l'URL",
			"smartListNotFound": "La liste intelligente est introuvable",
			"viewCreateError": "Échec lors de la création de l'affichage",
			"viewSaveError": "Échec lors de la sauvegarde de l'affichage"
		},
		"header": {
			"backLink": "Listes"
		},
		"itemsScene": {
			"smartListNotFound": "La liste intelligente est introuvable",
			"actionHeader": {
				"viewSelector": {
					"customView": "Affichage personnalisé",
					"defaultView": "Affichage par défaut",
					"noViewsSaved": "Aucun affichage enregistré",
					"selectView": "Sélectionnez un affichage enregistré"
				},
				"filterDrawer": {
					"heading": "Filtres de liste intelligente",
					"description": "Changer les filtres pour cette session affichée",
					"rawData": {
						"heading": "Données du filtre brut",
						"description": "Voici comment Stump traitera les filtres"
					},
					"buttons": {
						"save": "Sauvegarder",
						"cancel": "Annuler"
					}
				},
				"search": {
					"placeholder": "Filtre rapide"
				},
				"viewManager": {
					"updateSelected": "Mettre à jour la sélection",
					"create": "Créer un nouvel affichage",
					"modal": {
						"heading": {
							"create": "Créer un affichage",
							"update": "Actualiser l'affichage"
						},
						"description": {
							"create": "Créer un nouvel affichage pour cette liste intelligente",
							"update": "Actualiser l'affichage"
						},
						"createForm": {
							"name": {
								"label": "Nom",
								"placeholder": "Mon affichage",
								"description": "Un nom sympa pour identifier de manière unique cet affichage"
							}
						},
						"updateForm": {
							"name": {
								"label": "Nom",
								"placeholder": "Mon affichage",
								"description": "Le nom actualisé pour cet affichage, si désiré"
							}
						}
					}
				}
			}
		}
	},
	"settingsScene": {
		"navigation": {
			"general": "Général",
			"logs": "Journaux",
			"server": "Serveur",
			"jobs": "Tâches et Configuration",
			"users": "Gestion des Utilisateurs",
			"desktop": "Bureau"
		},
		"sidebar": {
			"application": {
				"account": "Compte",
				"appearance": "Apparence",
				"reader": "Lecteur",
				"desktop": "Bureau",
				"label": "Application"
			},
			"server": {
				"general": "Général",
				"logs": "Journaux",
				"users": "Utilisateurs",
				"jobs": "Tâches",
				"access": "Accéder",
				"notifications": "Notifications",
				"label": "Serveur"
			}
		},
		"app/account": {
			"helmet": "Paramètres du compte",
			"title": "Paramètres du compte",
			"description": "Paramètres liés à votre compte",
			"sections": {
				"account": {
					"validation": {
						"invalidUrl": "Veuillez saisir une URL valide",
						"missingUsername": "Nom d’utilisateur requis"
					},
					"labels": {
						"username": "Nom d'utilisateur",
						"password": "Mot de passe",
						"activeChangesPrompt": "Vous avez des modifications non enregistrées"
					},
					"errors": {
						"updateFailed": "Une erreur de serveur est survenue lors de la mise à jour de votre profil. Veuillez réessayer."
					},
					"avatarPicker": {
						"heading": "Définir votre image d'avatar",
						"subtitle": "Stump prend en charge les avatars personnalisés, qui peuvent être définis en fournissant une URL vers une image. Les téléchargements d'images ne sont pas pris en charge pour réduire la quantité de données stockées sur le serveur.",
						"preview": "Un aperçu apparaîtra ici une fois que vous aurez entré une URL.",
						"labels": {
							"imageUrl": "URL de l'image",
							"customAvatar": "Personnaliser l’avatar"
						},
						"buttons": {
							"confirm": "Confirmer l'image",
							"cancel": "Annuler",
							"edit": "Éditer",
							"changeImage": "Changer l'image",
							"removeImage": "Supprimer l'image"
						}
					},
					"buttons": {
						"confirm": "Enregistrer les modifications"
					}
				},
				"locale": {
					"localeSelector": {
						"label": "Langue"
					},
					"heading": "Langue",
					"subtitle": [
						"Stump prend en charge plusieurs langues, définissez vos préférences ci-dessous. Pensez à aider à améliorer la qualité des",
						"traductions de Stump",
						"si vous le pouvez !"
					]
				}
			}
		},
		"app/appearance": {
			"helmet": "Apparence",
			"title": "Apparence",
			"description": "Personnaliser l'apparence de l'application",
			"sections": {
				"themeSelect": {
					"label": "Thème",
					"description": "Par défaut, Stump possède un thème clair et sombre",
					"customTheme": [
						"Si vous êtes intéressé par la création de votre propre thème personnalisé, consultez la",
						"documentation"
					],
					"options": {
						"light": "Clair",
						"dark": "Sombre",
						"bronze": "Bronze léger"
					}
				},
				"navigationArrangement": {
					"label": "Disposition de la navigation",
					"description": {
						"sidebar": "Organiser et personnaliser les éléments de navigation dans la barre latérale",
						"topbar": "Organiser et personnaliser les éléments de navigation dans la barre supérieure"
					},
					"isLocked": "L'organisation est verrouillée",
					"lock": "Verrouiller la disposition",
					"unlock": "Déverrouiller la disposition",
					"options": {
						"Home": "Accueil",
						"Explore": "Explorer",
						"Libraries": "Bibliothèques",
						"BookClubs": "Clubs de lecture",
						"SmartLists": "Listes intelligentes"
					},
					"entityOptions": {
						"createAction": {
							"label": "Afficher l'action Créer",
							"help": "Afficher l'action Créer dans la navigation"
						},
						"linkToAll": {
							"label": "Voir tous les liens",
							"help": "Un lien vers une page dédiée à la visualisation de tous les éléments de ce type"
						}
					}
				}
			}
		},
		"app/reader": {
			"helmet": "Paramètres du lecteur",
			"title": "Paramètres du lecteur",
			"description": "Options par défaut pour les lecteurs. Elles sont liées à votre appareil actuel uniquement",
			"sections": {
				"imageBasedBooks": {
<<<<<<< HEAD
					"label": "Livres illustrés",
=======
					"label": "Livres à base d'images",
>>>>>>> 316cd091
					"description": "Bandes dessinées, mangas, et autres livres illustrés",
					"sections": {
						"preloadAheadCount": {
							"label": "Nombre de préchargements avant la page actuelle",
							"description": "Le nombre de pages à précharger avant la page actuelle"
						},
						"preloadBehindCount": {
							"label": "Nombre de préchargements après la page actuelle",
							"description": "Le nombre de pages à précharger après la page actuelle"
						}
					}
				}
			}
		},
		"app/desktop": {
			"helmet": "Paramètres du bureau",
			"title": "Paramètres du bureau",
			"description": "Paramètres liés à l'application de bureau Stump",
			"sections": {
				"discordPresence": {
					"label": "Présence Discord",
					"description": "Affiche votre activité Stump sur Discord en utilisant la Présence Riche de Discord",
					"reconnect": "Se reconnecter à Discord"
				}
			}
		},
		"server/general": {
			"helmet": "Paramètres généraux du serveur",
			"title": "Paramètres généraux",
			"description": "Paramètres généraux liés à l'instance de votre serveur Stump",
			"sections": {
				"updateAvailable": {
					"message": "Votre serveur n'est pas à jour. Veuillez le mettre à jour vers la dernière version !"
				},
				"serverInfo": {
					"title": "Informations du serveur",
					"description": "Détails de base sur l'instance de votre serveur Stump",
					"build": {
						"label": "Version",
						"description": "Détails à propos de la version",
						"version": {
							"semver": "Version",
							"commitHash": "Commit exact",
							"date": "Date de compilation"
						}
					}
				}
			}
		},
		"server/logs": {
			"helmet": "Journaux",
			"title": "Journaux",
			"description": "Les journaux générés par votre instance de serveur Stump",
			"sections": {
				"persistedLogs": {
					"title": "Journaux persistants",
					"description": "Ces journaux ont été enregistrés manuellement dans la base de données et sont généralement associés à un travail ou à un événement spécifique",
					"table": {
						"columns": {
							"level": "Niveau",
							"message": "Message",
							"timestamp": "Horodatage"
						},
						"emptyHeading": "Aucun journal à afficher",
						"emptySubtitle": "Votre serveur est soit très sain, soit en très mauvais état"
					}
				},
				"liveLogs": {
					"title": "Flux des journaux en direct",
					"description": "Diffusion directe depuis votre instance de serveur Stump en temps réel"
				}
			}
		},
		"server/jobs": {
			"helmet": "Tâches",
			"title": "Tâches",
			"description": "Tâches en arrière-plan qui s'exécutent sur l'instance de votre serveur Stump",
			"sections": {
				"scheduling": {
					"title": "Planification",
					"description": "Certaines tâches peuvent être configurées pour être exécutées à un moment défini. Les modifications de cette configuration prendront effet après le redémarrage du serveur"
				},
				"history": {
					"title": "Historique",
					"description": "Un enregistrement des tâches qui ont été exécutées sur l'instance de votre serveur Stump",
					"table": {
						"columns": {
							"name": "Type",
							"description": "Description",
							"status": "État",
							"createdAt": "Commencée à",
							"elapsed": "Temps écoulé",
							"tasks": "Tâches"
						},
						"emptyHeading": "Il n'y a aucune tâche à afficher",
						"emptySubtitle": "Vous ne pouvez pas avoir une tâche si vous n'avez pas une tâche définie",
						"deleteAllMessage": "L'historique des tâches et les statistiques peuvent être supprimés de la base de données à tout moment. Cette action ne peut pas être annulée",
						"deleteAllConfirmButton": "Effacer l'historique",
						"deleteAllConfirmButtonTitle": "Effacer l'historique des tâches",
						"deleteAllConfirmButtonTitleNoJobs": "Aucune tâche à effacer"
					}
				}
			}
		},
		"server/users": {
			"helmet": "Gestion des utilisateurs",
			"title": "Utilisateurs",
			"description": "Gérer les utilisateurs sur ce serveur",
			"createUser": {
				"helmet": "Créer un utilisateur",
				"title": "Créer un utilisateur",
				"description": "Créer un nouvel utilisateur sur ce serveur"
			},
			"updateUser": {
				"helmet": "Modifier l'utilisateur",
				"title": "Modifier l'utilisateur",
				"description": "Mettre à jour les détails de cet utilisateur"
			},
			"createOrUpdateForm": {
				"accessControl": {
					"heading": "Contrôle d'accès et restrictions",
					"subtitle": [
						"Configurez toutes les restrictions que vous souhaitez appliquer à cet utilisateur. Pour plus d'informations sur le contrôle d'accès, consultez la",
						"documentation"
					],
					"ageRestriction": {
						"label": "Restriction d'âge",
						"description": "Empêche l'utilisateur d'accéder au contenu au-delà du seuil d'âge défini",
						"placeholder": "13",
						"enforceUnset": {
							"label": "Appliquer en cas d'absence de paramétrage",
							"description": "Si activée, les utilisateurs ne pourront pas accéder aux contenus pour lesquels aucune classification par âge n'est disponible"
						}
					},
					"tagRestriction": {
						"label": "Restrictions d'étiquettes",
						"description": "Empêche l'utilisateur d'accéder au contenu contenant les étiquettes sélectionnées",
						"placeholder": "Adulte, Gore"
					}
				},
				"permissions": {
					"heading": "Permissions",
					"subtitle": [
						"Sélectionnez les autorisations que vous souhaitez accorder à cet utilisateur. Pour plus d'informations sur la fonction de chaque autorisation, consultez la",
						"documentation"
					],
					"bookclub": {
						"label": "Clubs de lecture",
						"read": {
							"label": "Accéder aux fonctionnalités des clubs de lecture",
							"description": "Permet à l'utilisateur d'accéder aux fonctionnalités des clubs de lecture, incluant la visualisation et l'inscription à des clubs de lecture"
						},
						"create": {
							"label": "Créer des Clubs de Lecture",
							"description": "Permet à l'utilisateur de créer de nouveaux clubs de lectures"
						}
					},
					"file": {
						"label": "Gestion des fichiers",
						"explorer": {
							"label": "File Explorer",
							"description": "Allows the user to access the Library File Explorer.\nContent restriction is not supported when this feature is granted"
						},
						"download": {
							"label": "Télécharger les fichiers",
							"description": "Permet à l'utilisateur de télécharger des fichiers à partir du serveur"
						},
						"download": {
							"label": "Télécharger les fichiers",
							"description": "Permet à l'utilisateur de télécharger des fichiers à partir du serveur"
						},
						"upload": {
							"label": "Envoyer des fichiers",
							"description": "Permet à l'utilisateur d'envoyer des fichiers sur le serveur"
						}
					},
					"library": {
						"label": "Gestion des bibliothèques",
						"create": {
							"label": "Créer des bibliothèques",
							"description": "Permet à l'utilisateur de créer de nouvelles bibliothèques.\nInclut les permissions d'édition et de scan"
						},
						"scan": {
							"label": "Scanner les bibliothèques",
							"description": "Permet à l'utilisateur de lancer des scans pour les bibliothèques existantes"
						},
						"edit": {
							"label": "Modifier les bibliothèques",
							"description": "Permet à l'utilisateur de modifier les détails de base des bibliothèques existantes"
						},
						"manage": {
							"label": "Gérer les bibliothèques",
							"description": "Permet à l'utilisateur de gérer les paramètres avancés des bibliothèques existantes.\nInclut les permissions d'édition et de scan"
						},
						"delete": {
							"label": "Supprimer les bibliothèques",
							"description": "Permet à l'utilisateur de supprimer des bibliothèques existantes.\nInclut les permissions d'édition, de gestion et de scan"
						}
					},
					"server": {
						"label": "Gestion du serveur",
						"manage": {
							"label": "Gérer le serveur",
							"description": "Permet à l'utilisateur de gérer le serveur.\nComprend *beaucoup* d'autres autorisations"
						}
					},
					"user": {
						"label": "Gestion des Utilisateurs",
						"read": {
							"label": "Lire des utilisateurs",
							"description": "Permet à l'utilisateur de rechercher d'autres utilisateurs sur le serveur. Cette fonction est nécessaire pour certaines fonctionnalités, par exemple pour réduire l'accès à une bibliothèque pour des utilisateurs"
						},
						"manage": {
							"label": "Gérer les utilisateurs",
							"description": "Allows the user to manage other users on the server.\nIncludes permissions to create and update"
						}
					},
					"smartlist": {
						"label": "Listes intelligentes",
						"read": {
							"label": "Accéder à la fonctionnalité Liste Intelligente",
							"description": "Allows the user to access smart lists features"
						}
					}
				},
				"validation": {
					"ageRestrictionTooLow": "La restriction d'âge ne peut pas être inférieure à 0"
				},
				"createSubmitButton": "Créer un utilisateur",
				"updateSubmitButton": "Modifier l'utilisateur"
			}
		}
	},
	"jobOverlay": {
		"backupHeading": "Traitement en cours"
	},
	"libraryStats": {
		"seriesCount": "Total des séries",
		"bookCount": "Total des livres",
		"diskUsage": "Utilisation du disque"
	},
	"pagination": {
		"buttons": {
			"next": "Suivant",
			"previous": "Précédent"
		},
		"popover": {
			"heading": "Aller à la page",
			"buttons": {
				"confirm": "Aller",
				"cancel": "Annuler"
			}
		}
	},
	"signOutModal": {
		"title": "Déconnexion",
		"message": "Êtes-vous sûr(e) de vouloir vous déconnecter ?",
		"buttons": {
			"cancel": "Annuler",
			"signOut": "Se déconnecter"
		}
	},
	"sidebar": {
		"buttons": {
			"home": "Accueil",
			"libraries": "Bibliothèques",
			"books": "Explorer",
			"bookClubs": "Clubs de lecture",
			"createLibrary": "Créer une bibliothèque",
			"noLibraries": "Aucune bibliothèque",
			"createBookClub": "Créer un Club de Lecture",
			"noBookClubs": "Aucun club de lecture",
			"settings": "Paramètres",
			"themeToggle": "Changer de thème",
			"goForward": "Aller en avant",
			"goBack": "Aller en arrière",
			"smartlists": "Listes intelligentes",
			"noSmartlists": "Aucune liste intelligente",
			"createSmartlist": "Créer une liste intelligente",
			"seeAll": "Afficher tout"
		},
		"libraryOptions": {
			"scanLibrary": "Scanner",
			"fileExplorer": "Explorateur de fichiers",
			"manageLibrary": "Manage",
			"deleteLibrary": "Supprimer"
		},
		"versionInformation": {
			"heading": "Informations de version",
			"semVer": "Version sémantique",
			"commitHash": "Hachage de validation",
			"buildDate": "Date de construction"
		}
	},
	"search": {
		"placeholder": "Recherche"
	},
	"serverSOS": {
		"heading": "Serveur non disponible",
		"desktop": {
			"message": "Une erreur de réseau s'est produite indiquant que votre serveur Stump est actuellement indisponible. Veuillez vous assurer qu'il est en cours d'exécution et accessible depuis cet appareil.\nSi l'URL de votre serveur a changé, vous pouvez la mettre à jour à l'aide du formulaire ci-dessous"
		},
		"web": {
			"message": "Une erreur de réseau s'est produite indiquant que votre serveur Stump est actuellement indisponible. Veuillez vous assurer qu'il est en cours d'exécution et accessible depuis cet appareil"
		},
		"reconnected": "Reconnecté au serveur! Redirection...",
		"reconnectionFailed": "Quelque chose s'est mal passé!"
	},
	"serverStatusOverlay": {
		"heading": "Le serveur n'est pas connecté",
		"message": [
			"Veuillez vérifier votre connexion internet",
			"Cliquez ici",
			"pour changer l'URL de votre serveur"
		]
	},
	"slidingList": {
		"empty": "Aucun élément à afficher",
		"buttons": {
			"next": "Avancer",
			"previous": "Reculer"
		}
	},
	"tagSelect": {
		"placholder": "Choisissez ou créez une étiquette",
		"placeholderNoTags": "Aucune étiquette disponible"
	},
	"thumbnailDropdown": {
		"label": "Edit thumbnail",
		"options": {
			"selectFromBooks": "Sélectionner à partir des livres",
			"uploadImage": "Importer une image"
		},
		"uploadImage": {
			"emptyState": "Un aperçu de votre image apparaîtra ici",
			"prompt": "Déposez l'image ici ou cliquez pour sélectionner",
			"remove": "Supprimer l’image"
		}
	},
	"common": {
		"cancel": "Annuler",
		"confirm": "Confirmer",
		"save": "Sauvegarder",
		"saveChanges": "Enregistrer les modifications",
		"create": "Créer",
		"edit": "Éditer",
		"unimplemented": "Cette fonctionnalité n'est pas encore implémentée ! Revenez plus tard",
		"limitedFunctionality": "Ceci n'est pas encore totalement implémenté et manque de certaines fonctionnalités. Revenez plus tard"
	}
}<|MERGE_RESOLUTION|>--- conflicted
+++ resolved
@@ -409,11 +409,7 @@
 			"description": "Options par défaut pour les lecteurs. Elles sont liées à votre appareil actuel uniquement",
 			"sections": {
 				"imageBasedBooks": {
-<<<<<<< HEAD
-					"label": "Livres illustrés",
-=======
 					"label": "Livres à base d'images",
->>>>>>> 316cd091
 					"description": "Bandes dessinées, mangas, et autres livres illustrés",
 					"sections": {
 						"preloadAheadCount": {
