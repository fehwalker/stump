--- conflicted
+++ resolved
@@ -285,11 +285,7 @@
 			"application": {
 				"account": "Compte",
 				"appearance": "Apparence",
-<<<<<<< HEAD
 				"reader": "Lecteur",
-=======
-				"reader": "Reader",
->>>>>>> b286339d
 				"desktop": "Bureau",
 				"label": "Application"
 			},
@@ -590,13 +586,8 @@
 					"user": {
 						"label": "Gestion des Utilisateurs",
 						"read": {
-<<<<<<< HEAD
 							"label": "Lire des utilisateurs",
 							"description": "Permet à l'utilisateur de rechercher d'autres utilisateurs sur le serveur. Cette fonction est nécessaire pour certaines fonctionnalités, par exemple pour réduire l'accès à une bibliothèque pour des utilisateurs"
-=======
-							"label": "Read users",
-							"description": "Allows the user to query other users on the server. This is required for some other features, e.g. excluding users from accessing a library"
->>>>>>> b286339d
 						},
 						"manage": {
 							"label": "Gérer les utilisateurs",
@@ -731,12 +722,7 @@
 		"saveChanges": "Enregistrer les modifications",
 		"create": "Créer",
 		"edit": "Éditer",
-<<<<<<< HEAD
 		"unimplemented": "Cette fonctionnalité n'est pas encore implémentée ! Revenez plus tard",
 		"limitedFunctionality": "Ceci n'est pas encore totalement implémenté et manque de certaines fonctionnalités. Revenez plus tard"
-=======
-		"unimplemented": "This functionality is not yet implemented! Check back later",
-		"limitedFunctionality": "This is not yet fully implemented and is lacking some features. Check back later"
->>>>>>> b286339d
 	}
 }