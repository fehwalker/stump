# ------------------------------------------------------------------------------
# Frontend Build Stage
# ------------------------------------------------------------------------------

FROM node:20.0.0-alpine3.16 AS frontend
ARG TARGETARCH

WORKDIR /app

COPY . .

RUN --mount=type=cache,target=/usr/local/yarn/.cache,id=${TARGETARCH} \ 
    # https://github.com/nodejs/docker-node/issues/1335
    yarn config set network-timeout 300000 && \
        YARN_CACHE_FOLDER=/usr/local/yarn/.cache yarn install --frozen-lockfile && \
        yarn web build && \
        mv ./apps/web/dist/ ./build && \
        if [ ! -d "./build" ] || [ ! "$(ls -A ./build)" ]; then exit 1; fi

# ------------------------------------------------------------------------------
# Cargo Build Stage
# ------------------------------------------------------------------------------

FROM rust:1.79.0-slim-buster AS builder

ARG GIT_REV
ARG TARGETARCH
ARG RUN_PRISMA_GENERATE

ENV GIT_REV=${GIT_REV}
ENV RUN_PRISMA_GENERATE=${RUN_PRISMA_GENERATE}

RUN --mount=type=cache,target=/var/cache/apt --mount=type=cache,target=/var/lib/apt \
    apt-get update && apt-get install -y \
        build-essential \
        cmake \
        wget \
        git \
        libssl-dev \
        pkg-config \
        libsqlite3-dev;

# Cargo build for stump
WORKDIR /app

<<<<<<< HEAD
RUN apt-get update && apt-get install -y \
    build-essential \
    cmake \
    git \
    libssl-dev \
    pkg-config \
    # See https://github.com/juhaku/utoipa/issues/958#issuecomment-2165300584
    curl \
    libsqlite3-dev;

=======
>>>>>>> 6a16235b
COPY . .


RUN --mount=type=cache,target=/usr/local/cargo/registry,id=${TARGETARCH} \
    --mount=type=cache,target=/app/target,id=${TARGETARCH} \
    RUN_PRISMA_GENERATE=${RUN_PRISMA_GENERATE} ./docker/build_server.sh && \
    cp ./target/release/stump_server ./stump_server

# ------------------------------------------------------------------------------
# PDFium Stage
# ------------------------------------------------------------------------------

FROM debian:buster-slim AS pdfium
ARG TARGETARCH

RUN --mount=type=cache,target=/var/cache/apt --mount=type=cache,target=/var/lib/apt \
    apt-get update && apt-get install -y curl tar; \
        # Download and extract PDFium
        set -ex; \
        mkdir -p pdfium; \
        if [ "$TARGETARCH" = "amd64" ]; then \
            # NOTE: This was previously -x86, need to test more on amd64-compatible systems to ensure I have the right one
            curl -sLo pdfium.tgz https://github.com/bblanchon/pdfium-binaries/releases/download/chromium/6406/pdfium-linux-x64.tgz; \
        elif [ "$TARGETARCH" = "arm64" ]; then \
            curl -sLo pdfium.tgz https://github.com/bblanchon/pdfium-binaries/releases/download/chromium/6406/pdfium-linux-arm64.tgz; \
        fi; \
        tar -xzvf pdfium.tgz -C ./pdfium; \
        rm pdfium.tgz

# ------------------------------------------------------------------------------
# Final Stage
# ------------------------------------------------------------------------------

FROM debian:buster-slim

RUN apt-get update && apt-get install -y locales-all && rm -rf /var/lib/apt/lists/*; \
    mkdir -p config && mkdir -p data && mkdir -p app

COPY --from=builder /app/stump_server /app/stump
COPY --from=pdfium /pdfium /opt/pdfium
COPY --from=frontend /app/build /app/client
COPY docker/entrypoint.sh /entrypoint.sh


RUN chmod +x /entrypoint.sh; \
    ln -s /opt/pdfium/lib/libpdfium.so /lib/libpdfium.so; \
    echo "/usr/local/lib" >> /etc/ld.so.conf.d/mylibs.conf \
    && ldconfig; \
    if [ ! -d "/app/client" ] || [ ! "$(ls -A /app/client)" ]; then exit 1; fi

# Default Stump environment variables
ENV STUMP_CONFIG_DIR=/config \
    STUMP_CLIENT_DIR=/app/client \
    STUMP_PROFILE=release \
    STUMP_PORT=10801 \
    STUMP_IN_DOCKER=true \
    PDFIUM_PATH=/lib/libpdfium.so \
    API_VERSION=v1

WORKDIR /app

ENTRYPOINT ["/entrypoint.sh"]<|MERGE_RESOLUTION|>--- conflicted
+++ resolved
@@ -38,24 +38,13 @@
         git \
         libssl-dev \
         pkg-config \
+        # See https://github.com/juhaku/utoipa/issues/958#issuecomment-2165300584
+        curl \
         libsqlite3-dev;
 
 # Cargo build for stump
 WORKDIR /app
 
-<<<<<<< HEAD
-RUN apt-get update && apt-get install -y \
-    build-essential \
-    cmake \
-    git \
-    libssl-dev \
-    pkg-config \
-    # See https://github.com/juhaku/utoipa/issues/958#issuecomment-2165300584
-    curl \
-    libsqlite3-dev;
-
-=======
->>>>>>> 6a16235b
 COPY . .
 
 
